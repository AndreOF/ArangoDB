--- conflicted
+++ resolved
@@ -297,15 +297,8 @@
 
     // logic error, error number is redeclared
     printf("Error: duplicate declaration of error code %i in %s:%i\n", 
-<<<<<<< HEAD
-           error, 
-           __FILE__, 
-           __LINE__);
-    TRI_EXIT_FUNCTION(EXIT_FAILURE,0);
-=======
            error, __FILE__, __LINE__);
     TRI_EXIT_FUNCTION(EXIT_FAILURE, NULL);
->>>>>>> 9c35550b
   }
 
   entry = (TRI_error_t*) TRI_Allocate(TRI_CORE_MEM_ZONE, sizeof(TRI_error_t), false);
