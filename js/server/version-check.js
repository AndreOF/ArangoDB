--- conflicted
+++ resolved
@@ -241,7 +241,6 @@
       return true;
     });
     
-<<<<<<< HEAD
     // update markers in all collection datafiles to key markers
     addTask("upgradeMarkers12", "update markers in all collection datafiles", function () {
       var collections = db._collections();
@@ -273,7 +272,6 @@
       return true;
     });
   
-=======
     // set up the collection _structures
     addTask("setupStructures", "setup _structures collection", function () {
       return createSystemCollection("_structures", { waitForSync : true });
@@ -292,7 +290,6 @@
       return true;
     });
 
->>>>>>> 2be5402a
     // loop through all tasks and execute them
     console.log("Found " + allTasks.length + " defined task(s), " + activeTasks.length + " task(s) to run");
 
