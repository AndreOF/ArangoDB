--- conflicted
+++ resolved
@@ -2384,16 +2384,6 @@
     filter: filter,
     uniqueness: {
       vertices: validate(params.uniqueness && params.uniqueness.vertices, {
-<<<<<<< HEAD
-        'none': TRAVERSAL.Traverser.UNIQUE_NONE,
-        'global': TRAVERSAL.Traverser.UNIQUE_GLOBAL,
-        'path': TRAVERSAL.Traverser.UNIQUE_PATH
-      }),
-      edges: validate(params.uniqueness && params.uniqueness.edges, {
-        'none': TRAVERSAL.Traverser.UNIQUE_NONE,
-        'global': TRAVERSAL.Traverser.UNIQUE_GLOBAL,
-        'path': TRAVERSAL.Traverser.UNIQUE_PATH
-=======
         'global': traversal.Traverser.UNIQUE_GLOBAL,
         'none': traversal.Traverser.UNIQUE_NONE,
         'path': traversal.Traverser.UNIQUE_PATH
@@ -2402,7 +2392,6 @@
         'global': traversal.Traverser.UNIQUE_GLOBAL,
         'none': traversal.Traverser.UNIQUE_NONE,
         'path': traversal.Traverser.UNIQUE_PATH
->>>>>>> 32b246ac
       }),
     },
     expander: validate(direction, {
